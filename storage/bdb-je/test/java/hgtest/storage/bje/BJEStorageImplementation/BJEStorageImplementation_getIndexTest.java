--- conflicted
+++ resolved
@@ -25,13 +25,8 @@
 		final boolean bidirectional = true;
 		final boolean createIfNecessary = true;
 
-<<<<<<< HEAD
 		final HGIndex<Integer, String> createdIndex = storage.getIndex(
 				indexName, keyConverter, valueConverter, comparator, null,
-=======
-        final HGIndex<Integer, String> createdIndex = storage.getIndex(
-				indexName, keyConverter, valueConverter, comparator,null, 
->>>>>>> e312718a
 				bidirectional, createIfNecessary);
 
 		assertNotNull(createdIndex);
@@ -88,12 +83,7 @@
 
 		final String indexName = null;
 
-<<<<<<< HEAD
-		final HGIndex<Object, Object> createdIndex = storage.getIndex(
-				indexName, null, null, null, null, true, true);
-=======
         final HGIndex<Object, Object> createdIndex = storage.getIndex(indexName, null, null, null,null,  true, true);
->>>>>>> e312718a
 
 		assertNotNull(createdIndex);
 	}
